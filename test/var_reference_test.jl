"""
Run from runtests.jl
"""

function test_var_reference_Turing()
<<<<<<< HEAD
    model = Pigeons.flip_model_unidentifiable()
    
    # Check NoVarReference()
    inputs = Inputs(
    target = TuringLogPotential(model),
    n_chains = 10,
    n_chains_var_reference = 0,
    seed = 1
    )
    @test_nowarn pt = pigeons(inputs)
    
    # Check GaussianReference()
    inputs = Inputs(
    target = TuringLogPotential(model),
    n_chains = 10,
    n_chains_fixed_reference = 0,
    n_chains_var_reference = 10,
    var_reference = GaussianReference(),
    seed = 1
    )
    @test_nowarn pt = pigeons(inputs)
end


function test_var_reference_vector()
    target = VectorLogPotential(
        Normal_2D,
        Normal_2D_reference,
        Normal_2D_reference_sample!,
        2
    )
=======
    model = flip_model_unidentifiable()
>>>>>>> ef4fbe5c
    
    # Check NoVarReference()
    inputs = Inputs(
        target = TuringLogPotential(model),
        n_chains = 10,
        n_chains_var_reference = 0,
        seed = 1
    )
    @test_nowarn pt = pigeons(inputs)
    
    # Check GaussianReference()
    inputs = Inputs(
<<<<<<< HEAD
    target                  = target,
    n_chains                = 10,
    n_chains_fixed_reference = 0,
    n_chains_var_reference  = 10,
    seed                    = 1,
    var_reference            = GaussianReference()
    )
    @test_nowarn pt = pigeons(inputs)
end


function test_two_references()
    model = Pigeons.flip_model_unidentifiable()

    inputs = Inputs(
        target = TuringLogPotential(model),
        n_chains = 10,
        n_chains_fixed_reference = 5,
        n_chains_var_reference = 5,
=======
        target = TuringLogPotential(model),
        n_chains = 0,
        n_chains_var_reference = 10,
>>>>>>> ef4fbe5c
        var_reference = GaussianReference(),
        seed = 1
    )
    @test_nowarn pt = pigeons(inputs)
end


function test_var_reference()
    test_var_reference_Turing()
<<<<<<< HEAD
    test_var_reference_vector()
    test_two_references()
=======
>>>>>>> ef4fbe5c
end<|MERGE_RESOLUTION|>--- conflicted
+++ resolved
@@ -3,41 +3,7 @@
 """
 
 function test_var_reference_Turing()
-<<<<<<< HEAD
-    model = Pigeons.flip_model_unidentifiable()
-    
-    # Check NoVarReference()
-    inputs = Inputs(
-    target = TuringLogPotential(model),
-    n_chains = 10,
-    n_chains_var_reference = 0,
-    seed = 1
-    )
-    @test_nowarn pt = pigeons(inputs)
-    
-    # Check GaussianReference()
-    inputs = Inputs(
-    target = TuringLogPotential(model),
-    n_chains = 10,
-    n_chains_fixed_reference = 0,
-    n_chains_var_reference = 10,
-    var_reference = GaussianReference(),
-    seed = 1
-    )
-    @test_nowarn pt = pigeons(inputs)
-end
-
-
-function test_var_reference_vector()
-    target = VectorLogPotential(
-        Normal_2D,
-        Normal_2D_reference,
-        Normal_2D_reference_sample!,
-        2
-    )
-=======
     model = flip_model_unidentifiable()
->>>>>>> ef4fbe5c
     
     # Check NoVarReference()
     inputs = Inputs(
@@ -50,7 +16,6 @@
     
     # Check GaussianReference()
     inputs = Inputs(
-<<<<<<< HEAD
     target                  = target,
     n_chains                = 10,
     n_chains_fixed_reference = 0,
@@ -70,11 +35,6 @@
         n_chains = 10,
         n_chains_fixed_reference = 5,
         n_chains_var_reference = 5,
-=======
-        target = TuringLogPotential(model),
-        n_chains = 0,
-        n_chains_var_reference = 10,
->>>>>>> ef4fbe5c
         var_reference = GaussianReference(),
         seed = 1
     )
@@ -84,9 +44,5 @@
 
 function test_var_reference()
     test_var_reference_Turing()
-<<<<<<< HEAD
-    test_var_reference_vector()
     test_two_references()
-=======
->>>>>>> ef4fbe5c
 end