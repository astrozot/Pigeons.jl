--- conflicted
+++ resolved
@@ -34,7 +34,6 @@
     end
 end
 
-<<<<<<< HEAD
 pt = pigeons(target = bad_conditioning_target, explorer = HMC(0.1), n_chains = 1, n_rounds = 15)
 
 mean_mh_accept(pt) = mean(Pigeons.explorer_mh_prs(pt))
@@ -47,59 +46,6 @@
 
     pt = pigeons(target = bad_conditioning_target, explorer = static_HMC(), n_chains = 1, n_rounds = 10)
     @test mean_mh_accept(pt) < 0.7
-=======
-@testset "Parallelism Invariance" begin
-    n_mpis = set_n_mpis_to_one_on_windows(4)
-    recorder_builders = [swap_acceptance_pr, index_process, log_sum_ratio, round_trip, energy_ac1]
-
-    # test swapper
-    pigeons(
-        target = toy_mvn_target(1),
-        n_rounds = 10,
-        checked_round = 3,
-        recorder_builders = recorder_builders,
-        checkpoint = true,
-        on = ChildProcess(
-                n_local_mpi_processes = n_mpis,
-                n_threads = 2,
-                mpiexec_args = extra_mpi_args()))
-
-    # Turing:
-    pigeons(
-        target = TuringLogPotential(flip_model_unidentifiable()),
-        n_rounds = 10,
-        checked_round = 3,
-        multithreaded = true,
-        recorder_builders = recorder_builders,
-        checkpoint = true,
-        on = ChildProcess(
-                dependencies = [Distributions, DynamicPPL, LinearAlgebra, "turing.jl"],
-                n_local_mpi_processes = n_mpis,
-                n_threads = 2,
-                mpiexec_args = extra_mpi_args()))
-
-    # Blang:
-    if !Sys.iswindows() # JNI crashes on windows; see commit right after c016f59c84645346692f720854b7531743c728bf
-        Pigeons.setup_blang("blangDemos")
-        pigeons(;
-            target = Pigeons.blang_ising(),
-            n_rounds = 10,
-            checked_round = 3,
-            recorder_builders = recorder_builders,
-            multithreaded = true,
-            checkpoint = true,
-            on = ChildProcess(
-                    n_local_mpi_processes = n_mpis,
-                    n_threads = 2,
-                    mpiexec_args = extra_mpi_args()))
-    end
-end
-
-@testset "Allocs" begin
-    allocs_10_rounds = Pigeons.last_round_max_allocation(pigeons(n_rounds = 10, target = toy_mvn_target(100)))
-    allocs_11_rounds = Pigeons.last_round_max_allocation(pigeons(n_rounds = 11, target = toy_mvn_target(100)))
-    @test allocs_10_rounds == allocs_11_rounds
->>>>>>> d07b26a4
 end
 
 @testset "Allocs-HMC" begin
@@ -135,7 +81,6 @@
 
 @testset "Check HMC involution" begin
     rng = SplittableRandom(1)
-<<<<<<< HEAD
 
     my_target = HetPrecisionNormalLogPotential([5.0, 1.1]) 
     some_cond = [2.3, 0.8]
@@ -145,13 +90,6 @@
 
     n_leaps = 40
 
-=======
-    log_potential(x) =  -x[1]^3 - 2.4 * x[1]^2
-    dim = 1
-    n_leaps = 3
-    v = [randn(rng)]
-    x = [randn(rng)]
->>>>>>> d07b26a4
     start = copy(x)
     @test Pigeons.hamiltonian_dynamics!(my_target, some_cond, x, v, 0.1, n_leaps, nothing, zeros(2))
     @test !(x ≈ start)
@@ -272,6 +210,54 @@
         end
     end
 end
+
+@testset "Parallelism Invariance" begin
+    n_mpis = set_n_mpis_to_one_on_windows(4)
+    recorder_builders = [swap_acceptance_pr, index_process, log_sum_ratio, round_trip, energy_ac1]
+
+    # test swapper 
+    pigeons(
+        target = toy_mvn_target(1), 
+        n_rounds = 10,
+        checked_round = 3, 
+        recorder_builders = recorder_builders,
+        checkpoint = true, 
+        on = ChildProcess(
+                n_local_mpi_processes = n_mpis,
+                n_threads = 2,
+                mpiexec_args = extra_mpi_args())) 
+
+    # Turing:
+    pigeons(
+        target = TuringLogPotential(flip_model_unidentifiable()), 
+        n_rounds = 10,
+        checked_round = 3, 
+        multithreaded = true,
+        recorder_builders = recorder_builders,
+        checkpoint = true, 
+        on = ChildProcess(
+                dependencies = [Distributions, DynamicPPL, LinearAlgebra, "turing.jl"],
+                n_local_mpi_processes = n_mpis,
+                n_threads = 2,
+                mpiexec_args = extra_mpi_args()))
+
+    # Blang:
+    if !Sys.iswindows() # JNI crashes on windows; see commit right after c016f59c84645346692f720854b7531743c728bf
+        Pigeons.setup_blang("blangDemos")
+        pigeons(; 
+            target = Pigeons.blang_ising(), 
+            n_rounds = 10,
+            checked_round = 3, 
+            recorder_builders = recorder_builders, 
+            multithreaded = true, 
+            checkpoint = true, 
+            on = ChildProcess(
+                    n_local_mpi_processes = n_mpis,
+                    n_threads = 2,
+                    mpiexec_args = extra_mpi_args()))
+    end
+end
+
 
 
 @testset "Longer MPI" begin
