include("supporting/HetPrecisionNormalLogPotential.jl")
include("supporting/dimensional-analysis.jl")

mean_mh_accept(pt) = mean(Pigeons.explorer_mh_prs(pt))

automala(target) =
    pigeons(; 
        target, 
        explorer = AutoMALA(), 
        n_chains = 1, n_rounds = 10, record = record_online())

@testset "Scaling law" begin
    tuple = scaling_plot(7, sampling_fcts = [auto_mala]) 
    @test abs(tuple.slopes[:auto_mala] - 1.33) < 0.15
end

@testset "Step size convergence" begin
    targets = Any[toy_mvn_target(1)]
    is_windows_in_CI() || push!(targets, toy_stan_target(1))
    for t in targets
        step10rounds = pigeons(target = t, explorer = AutoMALA(), n_chains = 1, n_rounds = 10).shared.explorer.step_size
        step15rounds = pigeons(target = t, explorer = AutoMALA(), n_chains = 1, n_rounds = 15).shared.explorer.step_size
        @test isapprox(step10rounds, step15rounds, rtol = 0.1)
    end
end

@testset "Step size d-scaling" begin
    step1d    = automala(toy_mvn_target(1)).shared.explorer.step_size
    step1000d = automala(toy_mvn_target(1000)).shared.explorer.step_size
    @test step1000d < step1d # make sure we do shrink eps with d 

    # should not shrink by more than ~(1000)^(1/3) according to theory
    # indeed we get 3.666830946679011 factor shrinkage as of 23493d7bb5bf926ab98b78883a0f056b98d59e75
    @test step1d/step1000d < (1000)^(1/3)  
end

@testset "Mass-matrix" begin
    bad_conditioning_target = HetPrecisionNormalLogPotential([500.0, 1.0])
    pt = pigeons(target = bad_conditioning_target, explorer = AutoMALA(), n_chains = 1, n_rounds = 10)
    @test abs(pt.shared.explorer.estimated_target_std_deviations[1] - 1/sqrt(500)) < 0.01
    @test mean_mh_accept(pt) > 0.5
end

@testset "AutoMALA dimensional autoscale" begin
    for i in 0:3
        d = 10^i
        @test mean_mh_accept(automala(toy_mvn_target(d))) > 0.4
    end
end

@testset "Hamiltonian-involutive" begin
    rng = SplittableRandom(1)

    my_target = ADgradient(:ForwardDiff, HetPrecisionNormalLogPotential([5.0, 1.1]))
    some_cond = [2.3, 0.8]

    x = randn(rng, 2)
    v = randn(rng, 2)

    n_leaps = 40

    @testset "Flip step" begin
        x = randn(rng, 2)
        v = randn(rng, 2)
        startx = copy(x)
        startv = copy(v)
        @test Pigeons.hamiltonian_dynamics!(my_target, some_cond, x, v, 0.1, n_leaps)
        @test !(x ≈ startx) && !(v ≈ startv)
        @test Pigeons.hamiltonian_dynamics!(my_target, some_cond, x, v, -0.1, n_leaps)
        @test (x ≈ startx) && (v ≈ startv)
    end
    
    @testset "Flip momentum" begin
        x = randn(rng, 2)
        v = randn(rng, 2)
        startx = copy(x)
        startv = copy(v)
        @test Pigeons.hamiltonian_dynamics!(my_target, some_cond, x, v, 0.1, n_leaps)
        @test !(x ≈ startx) && !(v ≈ startv)
        v .*= -1
        @test Pigeons.hamiltonian_dynamics!(my_target, some_cond, x, v, 0.1, n_leaps)
        @test (x ≈ startx) && (v ≈ -startv)
    end
    
end


automala(target, preconditioner) =
    pigeons(; 
        target, 
        explorer = AutoMALA(preconditioner = preconditioner), 
        n_chains = 1, n_rounds = 12, record = [traces])


@testset "Preconditioners: normal target" begin
    precs = [100.0, 0.01]
    unbalanced_target = HetPrecisionNormalLogPotential(precs)

    pt = automala(unbalanced_target, Pigeons.IdentityPreconditioner())
    min_ess_id = minimum(ess(Chains(sample_array(pt))).nt.ess) # ~12

    pt = automala(unbalanced_target, Pigeons.DiagonalPreconditioner())
    min_ess_diag = minimum(ess(Chains(sample_array(pt))).nt.ess) # ~3945

    pt = automala(unbalanced_target, Pigeons.MixDiagonalPreconditioner())
    min_ess_mixdiag = minimum(ess(Chains(sample_array(pt))).nt.ess) # ~849
    
    # check that min ess are ordered as expected
    @test min_ess_id < min_ess_mixdiag < min_ess_diag

    # check that balanced target without preconditioner gives roughly the same
    # ess as unbalanced_target with DiagonalPreconditioner
    pt = automala(HetPrecisionNormalLogPotential([1., 1.]), Pigeons.IdentityPreconditioner())
    min_ess_id_bal = minimum(ess(Chains(sample_array(pt))).nt.ess) # ~3927
    @test isapprox(min_ess_id_bal, min_ess_diag, rtol=0.01)
end

# for the following test use energy_ac1 instead of ESS as the latter is highly
# unstable (varies wildly with e.g. initialization)
pigeons_precond_automala(target, reference, preconditioner) =
    pigeons(; 
        target, reference = reference,
        explorer = AutoMALA(preconditioner = preconditioner), 
        n_chains = 5, n_rounds = 10, record = [energy_ac1;Pigeons.reversibility_rate])

@testset "Preconditioners: well-separated modes with small intra-mode variance" begin
    dim = 2
    mu  = 8.
    mixture_target = DistributionLogPotential(MixtureModel(
        [MvNormal(Fill(-mu,dim), I), MvNormal(Fill(mu,dim), I)]
    ))
<<<<<<< HEAD
    reference = DistributionLogPotential(MvNormal(fill(0., dim), mu*mu*I))
    Pigeons.initialization(::typeof(mixture_target), ::AbstractRNG, ::Int64) = [-2.582922688415907, -5.853005515555686]

=======
    reference = DistributionLogPotential(MvNormal(Fill(0., dim), mu*mu*I))
    
>>>>>>> 64a990e8
    pt = pigeons_precond_automala(mixture_target, reference, Pigeons.IdentityPreconditioner())
    max_ac1_id = maximum(Pigeons.energy_ac1s(pt))
    min_rr_id = minimum(Pigeons.recorder_values(pt, :reversibility_rate))
    
    pt = pigeons_precond_automala(mixture_target, reference, Pigeons.DiagonalPreconditioner())
    max_ac1_diag = maximum(Pigeons.energy_ac1s(pt))
    min_rr_diag = minimum(Pigeons.recorder_values(pt, :reversibility_rate))
    
    pt = pigeons_precond_automala(mixture_target, reference, Pigeons.MixDiagonalPreconditioner())
    max_ac1_mixdiag = maximum(Pigeons.energy_ac1s(pt))
    min_rr_mixdiag = minimum(Pigeons.recorder_values(pt, :reversibility_rate))
    
    @test max_ac1_diag > max_ac1_mixdiag && max_ac1_id > max_ac1_mixdiag
    
    # check acceptance probability ≤ reversibility_rate (acceptance implies rev check passed)
    @show (min_rr_id, min_rr_diag, min_rr_mixdiag)
    @test all(
        t -> 0 ≤ first(t) ≤ last(t) ≤ 1,
        zip(Pigeons.explorer_mh_prs(pt), Pigeons.recorder_values(pt, :reversibility_rate))
    )
end<|MERGE_RESOLUTION|>--- conflicted
+++ resolved
@@ -129,14 +129,8 @@
     mixture_target = DistributionLogPotential(MixtureModel(
         [MvNormal(Fill(-mu,dim), I), MvNormal(Fill(mu,dim), I)]
     ))
-<<<<<<< HEAD
-    reference = DistributionLogPotential(MvNormal(fill(0., dim), mu*mu*I))
-    Pigeons.initialization(::typeof(mixture_target), ::AbstractRNG, ::Int64) = [-2.582922688415907, -5.853005515555686]
+    reference = DistributionLogPotential(MvNormal(Fill(0., dim), mu*mu*I))
 
-=======
-    reference = DistributionLogPotential(MvNormal(Fill(0., dim), mu*mu*I))
-    
->>>>>>> 64a990e8
     pt = pigeons_precond_automala(mixture_target, reference, Pigeons.IdentityPreconditioner())
     max_ac1_id = maximum(Pigeons.energy_ac1s(pt))
     min_rr_id = minimum(Pigeons.recorder_values(pt, :reversibility_rate))
