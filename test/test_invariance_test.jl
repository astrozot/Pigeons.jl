using HypothesisTests

@testset "Explorer invariance test for TuringLogPotentials" begin
    # cannot use the one in Pigeons because conditioning does not work when the observation is an argument
    DynamicPPL.@model function product_of_probs(n_trials)
        p1 ~ Uniform()
        p2 ~ Uniform()
        n_successes ~ Binomial(n_trials, p1*p2)
        return n_successes
    end

    model = product_of_probs(100)
    target = TuringLogPotential(model)
    rng = SplittableRandom(1)

    @testset "Test a true negative" begin
        struct IdentityExplorer end

        function Pigeons.step!(::IdentityExplorer, replica, shared)
        end

        res = Pigeons.invariance_test(target, IdentityExplorer(), rng; condition_on=(:n_successes,))
        @test res.passed
    end

    @testset "Test a true positive" begin
        struct BadExplorer end
        function Pigeons.step!(::BadExplorer, replica, shared)
            Pigeons.update_state!(replica.state, :p1, 1, randn(replica.rng))
            Pigeons.update_state!(replica.state, :p2, 1, randn(replica.rng))
            return
        end
        res = Pigeons.invariance_test(target, BadExplorer(), rng;condition_on=(:n_successes,))
        @test !res.passed
        @test res.failed_tests == [1,2]
    end

    @testset "Invariance test for Pigeons' explorers" begin
        explorers = (
            SliceSampler(n_passes=50),
            AAPS(),
            MALA(base_n_refresh=50),
            AutoMALA(base_n_refresh=50, preconditioner=Pigeons.IdentityPreconditioner()),
            AutoMALA(base_n_refresh=50, estimated_target_std_deviations=[1.5, 1.5]) # simulate a round-based adaptation
        )
        for explorer in explorers
            @show explorer
<<<<<<< HEAD
            res = Pigeons.invariance_test(target, explorer, rng; condition_on=(:n_successes,)) 
            @show res.pvalues
            @test res.passed
=======
            @test first(Pigeons.invariance_test(target, explorer, rng; condition_on=(:n_successes,)))
            @test first(Pigeons.invariance_test(toy_mvn_target(2), explorer, rng))
>>>>>>> 40cdeabf
        end
    end
end<|MERGE_RESOLUTION|>--- conflicted
+++ resolved
@@ -45,14 +45,9 @@
         )
         for explorer in explorers
             @show explorer
-<<<<<<< HEAD
             res = Pigeons.invariance_test(target, explorer, rng; condition_on=(:n_successes,)) 
             @show res.pvalues
             @test res.passed
-=======
-            @test first(Pigeons.invariance_test(target, explorer, rng; condition_on=(:n_successes,)))
-            @test first(Pigeons.invariance_test(toy_mvn_target(2), explorer, rng))
->>>>>>> 40cdeabf
         end
     end
 end