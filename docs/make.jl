--- conflicted
+++ resolved
@@ -73,13 +73,8 @@
             "Interfaces" => Pigeons.informal_doc(@__DIR__, Pigeons),
             "Reference" => "reference.md",
             "Openings" => "openings.md",
-<<<<<<< HEAD
-            "About Us" => "about-us.md",
             "For developers" => "developers.md"
-            "Google Summer of Code" => "gsoc.md"
-=======
             "About Us" => "about-us.md"
->>>>>>> f5d39780
         ],
     )
 end
