"""
Uses `BridgeStan` to perform efficient `ccall` loglikelihood and
allcoation-free gradient calls to a Stan model.

To work with Pigeons `BridgeStan` needs to be imported into
the current session.
"""
@auto struct StanLogPotential
    model
    # keep those to be able to serialize/deserialize
    stan_file
    data
    extra_information # if extra information needed for i.i.d. sampling
end

"""
A state for stan target.
Holds a vector in BridgeStan's unconstrained parameterization.
"""
@auto mutable struct StanState
    unconstrained_parameters
    rng
end

stan_model(log_potential::StanLogPotential) = log_potential.model
stan_model(log_potential::InterpolatedLogPotential) = log_potential.path.target.model


# These are functions for the stan examples
# TODO: Should these really be in the main repo or the examples folder?
"""
$SIGNATURES

A multivariate normal implemented in Stan for testing/benchmarking.
"""
function toy_stan_target end
function toy_stan_unid_target end
function stan_funnel end
function stan_bernoulli end
function stan_eight_schools end
function stan_banana end
function stan_mRNA_post_prior_pair end


"""
$SIGNATURES

Create a JSON string based on the scalar or array variables
provided.
"""
<<<<<<< HEAD
json(; variables...) =
    "{" *
    join(
        map(
            pair -> "\"$(pair[1])\" : $(parse_json_item(pair[2]))",
            collect(variables)), ",") *
    "}"

parse_json_item(item) = item == [] ? "[]" : "$item"
=======
json(; variables...) = JSON.json(variables)
>>>>>>> 332c4957
<|MERGE_RESOLUTION|>--- conflicted
+++ resolved
@@ -39,7 +39,7 @@
 function stan_bernoulli end
 function stan_eight_schools end
 function stan_banana end
-function stan_mRNA_post_prior_pair end
+
 
 
 """
@@ -48,16 +48,4 @@
 Create a JSON string based on the scalar or array variables
 provided.
 """
-<<<<<<< HEAD
-json(; variables...) =
-    "{" *
-    join(
-        map(
-            pair -> "\"$(pair[1])\" : $(parse_json_item(pair[2]))",
-            collect(variables)), ",") *
-    "}"
-
-parse_json_item(item) = item == [] ? "[]" : "$item"
-=======
-json(; variables...) = JSON.json(variables)
->>>>>>> 332c4957
+json(; variables...) = JSON.json(variables)