--- conflicted
+++ resolved
@@ -49,7 +49,6 @@
     multithreaded::Bool = false
 end
 
-<<<<<<< HEAD
 
 function use_var_reference(inputs::Inputs)
     if (inputs.n_chains_var_reference > 0)
@@ -58,7 +57,6 @@
         return false
     end
 end
-=======
 """
 Set of recorders with no measurable impact on performance. 
 """
@@ -79,5 +77,4 @@
     round_trip,
     energy_ac1, 
     target_online
-]
->>>>>>> 093c96a3
+]