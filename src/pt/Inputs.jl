--- conflicted
+++ resolved
@@ -86,11 +86,7 @@
 ]
 
 """
-<<<<<<< HEAD
-Extract the number of PT chains from `Inputs`.
-=======
 Extract the number of Parallel Tempering chains from `Inputs`.
->>>>>>> 820c1c57
 """
 number_of_chains(inputs::Inputs) = number_of_chains_fixed(inputs) + number_of_chains_var(inputs)
 # TODO: generalize once you have "parallel parallel tempering", etc.
