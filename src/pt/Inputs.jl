--- conflicted
+++ resolved
@@ -48,22 +48,6 @@
     False by default since it incurs an overhead. 
     """
     multithreaded::Bool = false
-<<<<<<< HEAD
-=======
-
-    function Inputs(target::I, seed, n_rounds, n_chains, n_chains_var_reference,
-                    var_reference::V, checkpoint, recorder_builders, checked_round, multithreaded) where {I, V}
-        @assert (n_chains ≥ 0) & (n_chains_var_reference ≥ 0) & (n_chains + n_chains_var_reference ≥ 2)
-        if (n_chains_var_reference == 0)
-            @assert isa(var_reference, NoVarReference)
-        end
-        return new{I,V}(
-            target, seed, n_rounds, n_chains, n_chains_var_reference,
-            var_reference, checkpoint, recorder_builders, checked_round, multithreaded
-        )
-    end
-end
->>>>>>> 60859a0a
 
     """ 
     The [`explorer`](@ref) to use, or if nothing, 
