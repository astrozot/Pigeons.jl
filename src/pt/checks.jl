function preflight_checks(inputs::Inputs)
    if isdisjoint([traces, disk, online], inputs.record)
        @info """Neither traces, disk, nor online recorders included.
                 You may not have access to your samples (unless you are using a custom recorder, or maybe you just want log(Z)).
                 To add recorders, use e.g. pigeons(target = ..., record = [traces; record_default()])
              """
    end
    if mpi_active() && !inputs.checkpoint
        @warn "To be able to call load() to retrieve samples in-memory, use pigeons(target = ..., checkpoint = true)"
    end
    if Threads.nthreads() > 1 && !inputs.multithreaded
        @warn "More than one threads are available, but explore!() loop is not parallelized as inputs.multithreaded == false"
    end
    if inputs.checked_round > 0 && !inputs.checkpoint
        throw(ArgumentError("activate checkpoint when performing checks"))
    end
    if disk in inputs.record && !inputs.checkpoint
        throw(ArgumentError("activate checkpoint when using the disk recorder"))
    end
    if inputs.checked_round < 0 || inputs.checked_round > inputs.n_rounds
        throw(ArgumentError("set checked_round between 0 and n_rounds inclusively"))
    end
    if typeof(inputs.target) <: StreamTarget && inputs.checkpoint
        @warn "Checkpoints for StreamTarget do not allow resuming jobs; partial checkpoints (for Shared structs) are still useful for checking Parallelism Invariance"
    end
end

# when pt_arguments is a string, this means we are resuming an
# execution, hence the preflight checks have been performed already
preflight_checks(pt_arguments::String) = nothing

"""
Perform checks to detect software defects.
Unable via field `checked_round` in [`Inputs`](@ref)
"""
function run_checks(pt)
    if pt.shared.iterators.round != pt.inputs.checked_round
        return
    end

    only_one_process(pt) do
        check_against_serial(pt)
    end
end

"""
$SIGNATURES
Run a separate, fully serial version of the PT algorithm,
and compare the checkpoint files to ensure the two
produce exactly the same output.
"""
function check_against_serial(pt)
    round = pt.shared.iterators.round
    parallel_checkpoint = "$(pt.exec_folder)/round=$round/checkpoint"

    # run a serial copy
    dependencies =
        if isfile("$(pt.exec_folder)/.dependencies.jls")
            # this process was itself spawn using ChildProcess/MPI
            # so use the same dependencies as this process
            deserialize("$(pt.exec_folder)/.dependencies.jls")
        else
            []
        end
    serial_pt_inputs = deepcopy(pt.inputs)
    serial_pt_inputs.n_rounds = round
    serial_pt_inputs.checked_round = 0 # <- otherwise infinity loop
    serial_pt_result = pigeons(serial_pt_inputs, on = ChildProcess(; n_threads = 1, wait = true, dependencies))
    serial_checkpoint = "$(serial_pt_result.exec_folder)/round=$round/checkpoint"

    # compare the serialized files
    immutables = "$(pt.exec_folder)/immutables.jls"
    deserialize_immutables!(immutables)
    compare_checkpoints(parallel_checkpoint, serial_checkpoint, immutables)
    compare_serialized(
        "$(pt.exec_folder)/immutables.jls",
        "$(serial_pt_result.exec_folder)/immutables.jls")
end

compare_checkpoints(checkpoint_folder1, checkpoint_folder2, immutables) =
    for file in readdir(checkpoint_folder1)
        if endswith(file, ".jls")
            compare_serialized("$checkpoint_folder1/$file", "$checkpoint_folder2/$file")
        end
    end

function compare_serialized(file1, file2, immutables = nothing)
    first  = deserialize(file1)
    second = deserialize(file2)
    if first != second
        error(
            """
            detected non-reproducibility, to investigate, type in the REPL:
            ─────────────────────────────────
             using Serialization
             first  = deserialize("$file1");
             second = deserialize("$file2");
            ─────────────────────────────────
            If you are using custom stuct, either mutable or containing
            mutables, you may just need to add custom ==, see
            src/pt/checks.jl.
            """
        )
    end
end

function Base.:(==)(a::GroupBy, b::GroupBy)
    # as of Jan 2023, OnlineStat uses a default method of
    # descending into the fields, which is somehow not valid for GroupBy,
    # probably due to undeterminism of underlying OrderedCollections.OrderedDict
    common_keys = keys(a)
    if common_keys != keys(b)
        return false
    end
    for key in common_keys
        if a[key] != b[key]
            return false
        end
    end
    return true
end

# CovMatrix contains a cache matrix, which is NaN until value(.) is called
Base.:(==)(a::CovMatrix, b::CovMatrix) = value(a) == value(b)

Base.keys(a::GroupBy) = keys(a.value)


#=
Since the state reside in different processes, there are not generic way to
check equality.
But we still want to perform checks on the rest of the PT state
(chain, Shared, rngs, etc), so we return true for now.

TODO: in the future, add an optional get_hash() in the Stream protocol
to improve this.
=#
Base.:(==)(a::StreamState, b::StreamState) = true
Base.:(==)(a::NonReproducible, b::NonReproducible) = true

# TODO: maybe move this to a sub-module in which == is nicer by default?
# mutable (incl imm with mut fields) structs do not have a nice ===, overload those:
# TODO: This is type-piracy we need to fix this
Base.:(==)(a::SplittableRandom, b::SplittableRandom) = recursive_equal(a, b)
<<<<<<< HEAD
Base.:(==)(a::Replica, b::Replica) = recursive_equal(a, b)
Base.:(==)(a::Augmentation, b::Augmentation) = recursive_equal(a, b)
Base.:(==)(a::AutoMALA, b::AutoMALA) = recursive_equal(a, b)
Base.:(==)(a::SliceSampler, b::SliceSampler) = recursive_equal(a, b)
Base.:(==)(a::Compose, b::Compose) = recursive_equal(a, b)
Base.:(==)(a::Iterators, b::Iterators) = recursive_equal(a, b)
=======
Base.:(==)(a::Replica, b::Replica) = recursive_equal(a, b) 
Base.:(==)(a::Augmentation, b::Augmentation) = recursive_equal(a, b) 
Base.:(==)(a::AutoMALA, b::AutoMALA) = recursive_equal(a, b)  
Base.:(==)(a::SliceSampler, b::SliceSampler) = recursive_equal(a, b) 
Base.:(==)(a::Compose, b::Compose) = recursive_equal(a, b)    
Base.:(==)(a::Mix, b::Mix) = recursive_equal(a, b)    
Base.:(==)(a::Iterators, b::Iterators) = recursive_equal(a, b) 
>>>>>>> 3c3b8777
Base.:(==)(a::Schedule, b::Schedule) = recursive_equal(a, b)
Base.:(==)(a::DEO, b::DEO) = recursive_equal(a, b)
Base.:(==)(a::Shared, b::Shared) = recursive_equal(a, b, [:reports])
Base.:(==)(a::BlangTarget, b::BlangTarget) = recursive_equal(a, b)
Base.:(==)(a::NonReversiblePT, b::NonReversiblePT) = recursive_equal(a, b)
Base.:(==)(a::InterpolatingPath, b::InterpolatingPath) = recursive_equal(a, b)
Base.:(==)(a::InterpolatedLogPotential, b::InterpolatedLogPotential) = recursive_equal(a, b)
Base.:(==)(a::RoundTripRecorder, b::RoundTripRecorder) = recursive_equal(a, b)
Base.:(==)(a::OnlineStateRecorder, b::OnlineStateRecorder) = recursive_equal(a, b)
Base.:(==)(a::LocalBarrier, b::LocalBarrier) = recursive_equal(a, b)


function recursive_equal(a::T, b::T, exclude = []) where {T}
    for f in fieldnames(T)
        if !(f in exclude) && (getfield(a, f) != getfield(b, f))
            return false
        end
    end
    return true
end<|MERGE_RESOLUTION|>--- conflicted
+++ resolved
@@ -142,22 +142,13 @@
 # mutable (incl imm with mut fields) structs do not have a nice ===, overload those:
 # TODO: This is type-piracy we need to fix this
 Base.:(==)(a::SplittableRandom, b::SplittableRandom) = recursive_equal(a, b)
-<<<<<<< HEAD
 Base.:(==)(a::Replica, b::Replica) = recursive_equal(a, b)
 Base.:(==)(a::Augmentation, b::Augmentation) = recursive_equal(a, b)
 Base.:(==)(a::AutoMALA, b::AutoMALA) = recursive_equal(a, b)
 Base.:(==)(a::SliceSampler, b::SliceSampler) = recursive_equal(a, b)
 Base.:(==)(a::Compose, b::Compose) = recursive_equal(a, b)
+Base.:(==)(a::Mix, b::Mix) = recursive_equal(a, b)
 Base.:(==)(a::Iterators, b::Iterators) = recursive_equal(a, b)
-=======
-Base.:(==)(a::Replica, b::Replica) = recursive_equal(a, b) 
-Base.:(==)(a::Augmentation, b::Augmentation) = recursive_equal(a, b) 
-Base.:(==)(a::AutoMALA, b::AutoMALA) = recursive_equal(a, b)  
-Base.:(==)(a::SliceSampler, b::SliceSampler) = recursive_equal(a, b) 
-Base.:(==)(a::Compose, b::Compose) = recursive_equal(a, b)    
-Base.:(==)(a::Mix, b::Mix) = recursive_equal(a, b)    
-Base.:(==)(a::Iterators, b::Iterators) = recursive_equal(a, b) 
->>>>>>> 3c3b8777
 Base.:(==)(a::Schedule, b::Schedule) = recursive_equal(a, b)
 Base.:(==)(a::DEO, b::DEO) = recursive_equal(a, b)
 Base.:(==)(a::Shared, b::Shared) = recursive_equal(a, b, [:reports])
