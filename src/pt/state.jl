"""
The state held in each Parallel Tempering [`Replica`](@ref). 
This interface is only needed for variational Parallel Tempering and for 
some recorders such as [`OnlineStateRecorder`](@ref).
(Note that, at the moment, explorers automatically detect the variable type 
and dispatch accordingly.)
"""
@informal state begin
    """ 
    $SIGNATURES 
    The names (each a `Symbol`) of the continuous variables in the given [`state`](@ref). 
    """
    continuous_variables(state) = @abstract 

    """ 
    $SIGNATURES 
    The names (each a `Symbol`) of the discrete (Int) variables in the given state. 
    """
    discrete_variables(state) = @abstract 

    """
    $SIGNATURES 
    The storage within the [`state`](@ref) of the variable of the given name, typically an `Array`.
    """
    variable(state, name::Symbol) = @abstract 

    """
    $SIGNATURES
    Update the state's entry at symbol `name` and `index` with `value`.
    """
    update_state!(state, name::Symbol, index, value) = @abstract
end


# Implementations
const SINGLETON_VAR = [:singleton_variable]

continuous_variables(state::Union{Nothing, Pigeons.StreamState}) = SINGLETON_VAR # e.g. for TestSwapper
discrete_variables(state::Union{Nothing, Pigeons.StreamState}) = []

continuous_variables(state::Array) = SINGLETON_VAR
discrete_variables(state::Array) = []

function update_state!(state::Array, name::Symbol, index, value) 
<<<<<<< HEAD
    @assert name === :singleton_variable
    state[index] = value
=======
    @assert name == :singleton_variable 
    state[index] = value 
>>>>>>> 60859a0a
end

function variable(state::Array, name::Symbol)
    if name === :singleton_variable
        state
    else
        error()
    end
end


# For the stream interface, view the state as a black box
# and also we don't want that running with default block of recorders 
# crashes. 
continuous_variables(state::StreamState) = []


continuous_variables(state::DynamicPPL.TypedVarInfo) = variables(state::DynamicPPL.TypedVarInfo, AbstractFloat)
discrete_variables(state::DynamicPPL.TypedVarInfo) = variables(state::DynamicPPL.TypedVarInfo, Integer)
variable(state::DynamicPPL.TypedVarInfo, name::Symbol) = state.metadata[name].vals
function update_state!(state::DynamicPPL.TypedVarInfo, name::Symbol, index::Int, value)
    state.metadata[name].vals[index] = value
end
function variables(state::DynamicPPL.TypedVarInfo, type::DataType) 
    all_names = fieldnames(typeof(state.metadata))
    var_names = []
    for name in all_names
        if typeof(state.metadata[name].vals[1]) <: type
            var_names = vcat(var_names, name)
        end
    end
    return var_names
end
<|MERGE_RESOLUTION|>--- conflicted
+++ resolved
@@ -42,13 +42,8 @@
 discrete_variables(state::Array) = []
 
 function update_state!(state::Array, name::Symbol, index, value) 
-<<<<<<< HEAD
     @assert name === :singleton_variable
     state[index] = value
-=======
-    @assert name == :singleton_variable 
-    state[index] = value 
->>>>>>> 60859a0a
 end
 
 function variable(state::Array, name::Symbol)
