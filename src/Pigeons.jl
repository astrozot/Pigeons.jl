module Pigeons

import SplittableRandoms: SplittableRandom, split

import MPI: Comm, Allreduce, Comm_rank,
            Isend, Irecv!, Recv!, COMM_WORLD,
            Comm_size, Comm_rank, Init,
            Comm_dup, Request, Waitall,
            RequestSet, mpiexec, Allreduce,
            Allgather, Comm_split, isend, recv,
            bcast, tag_ub


using Base: Forward
using DataFrames
using Distributions
using StatsBase
using Interpolations
using Roots
using Dates
using OnlineStats
using MacroTools
using DocStringExtensions
using LinearAlgebra
using SpecialFunctions
using Serialization
using ConcreteStructs
using Random
using Graphs
using DataStructures
using Preferences
using MPIPreferences
using Expect
using LogExpFunctions
using StaticArrays
using Printf
using Statistics
using RecipesBase
using ZipFile
using ForwardDiff
using LogDensityProblems
using LogDensityProblemsAD

import Serialization.serialize
import Serialization.deserialize
import Base.@kwdef
import Base.show
import Base.print
import Base.Threads.@threads
import OnlineStats._fit!
import OnlineStats.value
import OnlineStats._merge!
import Random.rand!
import Base.(==)
import Base.keys
import Statistics.mean
import Statistics.var
import Base.merge

<<<<<<< HEAD

const use_auto_exec_folder = "use_auto_exec_folder"
=======
const use_auto_exec_folder = ""
>>>>>>> 18414453

include("includes.jl")

export pigeons, Inputs, PT,
    # for running jobs:
    ChildProcess, MPI,
    # references:
    DistributionLogPotential,
    # targets:
    TuringLogPotential, StanLogPotential,
    # some examples
    toy_mvn_target, toy_stan_target,
    # post-processing helpers
    sample_array, variable_names,
    # recorders:
    index_process, swap_acceptance_pr, log_sum_ratio, online, round_trip, energy_ac1, traces, disk,
    record_online, record_default,
    # utils to run on scheduler:
    Result, load, setup_mpi, queue_status, queue_ncpus_free, kill_job, watch,
    # getting information out of an execution:
    stepping_stone, n_tempered_restarts, n_round_trips, process_sample, get_sample,
    # variational references:
    GaussianReference,
    # samplers
    SliceSampler, AutoMALA, Compose



# This is required to make extensions work with < 1.9 versions
if !isdefined(Base, :get_extension)
    using Requires
end

@static if !isdefined(Base, :get_extension)
    function __init__()
        @require DynamicPPL = "366bfd00-2699-11ea-058f-f148b4cae6d8" include(joinpath(@__DIR__, "../ext/PigeonsDynamicPPLExt.jl"))
        @require BridgeStan = "c88b6f0a-829e-4b0b-94b7-f06ab5908f5a" include(joinpath(@__DIR__, "../ext/PigeonsBridgeStanExt.jl"))
    end
end


end # End module<|MERGE_RESOLUTION|>--- conflicted
+++ resolved
@@ -5,10 +5,16 @@
 import MPI: Comm, Allreduce, Comm_rank,
             Isend, Irecv!, Recv!, COMM_WORLD,
             Comm_size, Comm_rank, Init,
+import MPI: Comm, Allreduce, Comm_rank,
+            Isend, Irecv!, Recv!, COMM_WORLD,
+            Comm_size, Comm_rank, Init,
             Comm_dup, Request, Waitall,
+            RequestSet, mpiexec, Allreduce,
             RequestSet, mpiexec, Allreduce,
             Allgather, Comm_split, isend, recv,
             bcast, tag_ub
+            bcast, tag_ub
+
 
 
 using Base: Forward
@@ -57,15 +63,12 @@
 import Statistics.var
 import Base.merge
 
-<<<<<<< HEAD
 
 const use_auto_exec_folder = "use_auto_exec_folder"
-=======
-const use_auto_exec_folder = ""
->>>>>>> 18414453
 
 include("includes.jl")
 
+export pigeons, Inputs, PT,
 export pigeons, Inputs, PT,
     # for running jobs:
     ChildProcess, MPI,
@@ -75,16 +78,20 @@
     TuringLogPotential, StanLogPotential,
     # some examples
     toy_mvn_target, toy_stan_target,
+    toy_mvn_target, toy_stan_target,
     # post-processing helpers
     sample_array, variable_names,
     # recorders:
     index_process, swap_acceptance_pr, log_sum_ratio, online, round_trip, energy_ac1, traces, disk,
+    record_online, record_default,
     record_online, record_default,
     # utils to run on scheduler:
     Result, load, setup_mpi, queue_status, queue_ncpus_free, kill_job, watch,
     # getting information out of an execution:
     stepping_stone, n_tempered_restarts, n_round_trips, process_sample, get_sample,
     # variational references:
+    GaussianReference,
+    # samplers
     GaussianReference,
     # samplers
     SliceSampler, AutoMALA, Compose
@@ -104,4 +111,20 @@
 end
 
 
+
+
+
+# This is required to make extensions work with < 1.9 versions
+if !isdefined(Base, :get_extension)
+    using Requires
+end
+
+@static if !isdefined(Base, :get_extension)
+    function __init__()
+        @require DynamicPPL = "366bfd00-2699-11ea-058f-f148b4cae6d8" include(joinpath(@__DIR__, "../ext/PigeonsDynamicPPLExt.jl"))
+        @require BridgeStan = "c88b6f0a-829e-4b0b-94b7-f06ab5908f5a" include(joinpath(@__DIR__, "../ext/PigeonsBridgeStanExt.jl"))
+    end
+end
+
+
 end # End module