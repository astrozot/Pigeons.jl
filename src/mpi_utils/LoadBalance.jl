--- conflicted
+++ resolved
@@ -64,13 +64,8 @@
 single_process_load(n_global_indices) = LoadBalance(1, 1, n_global_indices)
 
 """
-<<<<<<< HEAD
 $SIGNATURES
-The slice of `lb.global_indices` this process is reponsible of.
-=======
-$TYPEDSIGNATURES
 The slice of `lb.global_indices` this process is reponsible for.
->>>>>>> 91b29017
 """
 function my_global_indices(lb::LoadBalance)
     start = my_first_global_idx(lb)
@@ -113,13 +108,8 @@
 end
 
 """
-<<<<<<< HEAD
-$SIGNATURES
-Return the number of indices (task) this process is responsible of. 
-=======
 $TYPEDSIGNATURES
 Return the number of indices (task) this process is responsible for. 
->>>>>>> 91b29017
 """
 my_load(lb::LoadBalance)::Int = basic_load(lb) + (lb.my_process_index ≤ n_extras(lb) ? 1 : 0)
 
