""" 
$SIGNATURES

The Metropolis-Adjusted Langevin Algorithm (MALA). 

MALA is based on an approximation to overdamped Langevin dynamics followed by a 
Metropolis-Hastings correction to ensure that we target the correct distribution.

This round-based version of MALA allows for the use of a preconditioner, 
which is updated after every PT tuning round. 
This setting can also be turned off by specifying the type of preconditioner to use.  
However, MALA will not automatically adjust the step size. 
For such functionality, use AutoMALA.

As for AutoMALA, the number of steps per exploration is
`base_n_refresh * ceil(Int, dim^exponent_n_refresh)`. 
"""
@kwdef struct MALA{TPrec <: Preconditioner, T}
    """
    The base number of steps (equivalently, momentum refreshments) between swaps.
    This base number gets multiplied by `ceil(Int, dim^(exponent_n_refresh))`. 
    """
    base_n_refresh::Int = 3         

    """ 
    Used to scale the increase in number of refreshments with dimensionality. 
    """
    exponent_n_refresh::Float64 = 0.35  
    
    """ 
    The default backend to use for autodiff. 
    See https://github.com/tpapp/LogDensityProblemsAD.jl#backends

    Certain targets may ignore it, e.g. if a manual differential is 
    offered or when calling an external program such as Stan.
    """
    default_autodiff_backend::Symbol = :ForwardDiff

    """
    Step size to use when approximating the Langevin dynamics.
    This is an important tuning parameter of MALA. This implementation of 
    MALA does not automatically choose the step size so the user should 
    select it carefully.
    """
    step_size::Float64 = 1.0

    """ 
    A strategy for building a preconditioner.
    """
    preconditioner::TPrec = MixDiagonalPreconditioner()

    """
    This gets updated after the first tuning round; initially it is `nothing`, in 
    which case an identity mass matrix is used for the preconditioner.
    """
    estimated_target_std_deviations::T = nothing
end

function adapt_explorer(explorer::MALA, reduced_recorders, current_pt, new_tempering)
    estimated_target_std_deviations = adapt_preconditioner(explorer.preconditioner, reduced_recorders)
    return MALA(
        explorer.base_n_refresh, explorer.exponent_n_refresh, 
        explorer.default_autodiff_backend, explorer.step_size,
        explorer.preconditioner, estimated_target_std_deviations)
end

<<<<<<< HEAD
function step!(explorer::MALA, replica, shared, state::AbstractVector)
    log_potential = find_log_potential(replica, shared.tempering, shared)
    _extract_commons_and_run_mala!(explorer, replica, shared, log_potential, state)
end

function step!(explorer::MALA, replica, shared, vi::DynamicPPL.TypedVarInfo)
    log_potential = find_log_potential(replica, shared.tempering, shared)
    state = DynamicPPL.getall(vi)
    _extract_commons_and_run_mala!(explorer, replica, shared, log_potential, state)
    DynamicPPL.setall!(replica.state, state)
end

=======
>>>>>>> 3d43e0fa
# Extract info common to all types of target and perform a step!()
function _extract_commons_and_run!(explorer::MALA, replica, shared, log_potential, state::AbstractVector) 
    log_potential_autodiff = ADgradient(explorer.default_autodiff_backend, log_potential, replica.recorders.buffers)      
    mala!(replica.rng, explorer, log_potential_autodiff, state, replica.recorders, replica.chain)
end

# The main exploration function for MALA
function mala!(rng::AbstractRNG, explorer::MALA, target_log_potential, state::Vector, recorders, chain)
    dim = length(state)
    momentum = get_buffer(recorders.buffers, :mala_momentum_buffer, dim)
    diag_precond = get_buffer(recorders.buffers, :mala_ones_buffer, dim)
    build_preconditioner!(diag_precond, explorer.preconditioner, rng, explorer.estimated_target_std_deviations)
    start_state = get_buffer(recorders.buffers, :mala_state_buffer, dim)
    n_refresh = explorer.base_n_refresh * ceil(Int, dim^explorer.exponent_n_refresh)
    for i in 1:n_refresh
        start_state .= state 
        randn!(rng, momentum)
        init_joint_log = log_joint(target_log_potential, state, momentum)
        @assert isfinite(init_joint_log) "MALA can only be called on a configuration of positive density."
        leap_frog!(target_log_potential, diag_precond, state, momentum, explorer.step_size)
        momentum .*= -1.0 # flip momentum (involution)
        final_joint_log = log_joint(target_log_potential, state, momentum)
        probability = min(1.0, exp(final_joint_log - init_joint_log)) 
        @record_if_requested!(recorders, :explorer_acceptance_pr, (chain, probability))
        if rand(rng) < probability # accept: nothing to do, we work in-place
        else # reject: go back to start state
            state .= start_state # momentum gets resampled at next iteration anyway
        end
    end
end

function explorer_recorder_builders(explorer::MALA)
    result = [explorer_acceptance_pr, explorer_n_steps, buffers]
    add_precond_recorder_if_needed!(result, explorer)
    return result
end<|MERGE_RESOLUTION|>--- conflicted
+++ resolved
@@ -64,21 +64,6 @@
         explorer.preconditioner, estimated_target_std_deviations)
 end
 
-<<<<<<< HEAD
-function step!(explorer::MALA, replica, shared, state::AbstractVector)
-    log_potential = find_log_potential(replica, shared.tempering, shared)
-    _extract_commons_and_run_mala!(explorer, replica, shared, log_potential, state)
-end
-
-function step!(explorer::MALA, replica, shared, vi::DynamicPPL.TypedVarInfo)
-    log_potential = find_log_potential(replica, shared.tempering, shared)
-    state = DynamicPPL.getall(vi)
-    _extract_commons_and_run_mala!(explorer, replica, shared, log_potential, state)
-    DynamicPPL.setall!(replica.state, state)
-end
-
-=======
->>>>>>> 3d43e0fa
 # Extract info common to all types of target and perform a step!()
 function _extract_commons_and_run!(explorer::MALA, replica, shared, log_potential, state::AbstractVector) 
     log_potential_autodiff = ADgradient(explorer.default_autodiff_backend, log_potential, replica.recorders.buffers)      
