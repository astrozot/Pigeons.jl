--- conflicted
+++ resolved
@@ -12,8 +12,6 @@
 step!(explorer::HamiltonianSampler, replica, shared, state::StanState) = 
     step!(explorer, replica, shared, state.unconstrained_parameters)
 
-<<<<<<< HEAD
-=======
 function step!(explorer::HamiltonianSampler, replica, shared, state::AbstractVector)
     log_potential = find_log_potential(replica, shared.tempering, shared)
     _extract_commons_and_run!(explorer, replica, shared, log_potential, state)
@@ -26,7 +24,6 @@
     DynamicPPL.setall!(replica.state, state)
 end
 
->>>>>>> 3d43e0fa
 function add_precond_recorder_if_needed!(recorders, explorer::HamiltonianSampler)
     if explorer.preconditioner isa AdaptedDiagonalPreconditioner
         push!(recorders, _transformed_online) # for mass matrix adaptation
