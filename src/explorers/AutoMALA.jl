""" 
$SIGNATURES

The Metropolis-Adjusted Langevin Algorithm with 
automatic step size selection. 

Briefly, at each iteration, the step size is exponentially shrunk or 
grown until the acceptance rate is in a reasonable range. A reversibility 
check ensures that the move is reversible with respect to the target. 
The process is started at `step_size`, which at the end of each 
round is set to the average exponent used across all chains. 

The number of steps per exploration is set to 
`base_n_refresh * ceil(Int, dim^exponent_n_refresh)`. 

At each round, an empirical diagonal marginal standard deviation matrix is estimated. At each step, 
a random interpolation between the identity and the estimated standard deviation is used to 
condition the problem. 

In normal circumstance, there should not be a need for tuning, 
however the following optional keyword parameters are available:
$FIELDS
"""
@kwdef struct AutoMALA{T,TPrec <: Preconditioner}
    """
    The base number of steps (equivalently, momentum refreshments) between swaps.
    This base number gets multiplied by `ceil(Int, dim^(exponent_n_refresh))`. 
    """
    base_n_refresh::Int = 3         

    """ 
    Used to scale the increase in number of refreshment with dimensionality. 
    """
    exponent_n_refresh::Float64 = 0.35  
    
    """ 
    The default backend to use for autodiff. 
    See https://github.com/tpapp/LogDensityProblemsAD.jl#backends

    Certain targets may ignore it, e.g. if a manual differential is 
    offered or when calling an external program such as Stan.
    """
    default_autodiff_backend::Symbol = :ForwardDiff

    """
    Starting point for the automatic step size algorithm. 
    Gets updated automatically between each round. 
    """
    step_size::Float64 = 1.0

    """ 
    A strategy for building a preconditioner.
    """
    preconditioner::TPrec = MixDiagonalPreconditioner()

    """
    This gets updated after first iteration; initially `nothing` in 
    which case an identity mass matrix is used.
    """
    estimated_target_std_deviations::T = nothing

    # TODO: add option(s) for transformations? For now, doing it only for Turing
end

function adapt_explorer(explorer::AutoMALA, reduced_recorders, current_pt, new_tempering)
    estimated_target_std_deviations = adapt_preconditioner(explorer.preconditioner, reduced_recorders)
    # use the mean across chains of the mean shrink/grow factor to compute a new baseline stepsize
    updated_step_size = explorer.step_size * mean(mean.(values(value(reduced_recorders.am_factors))))
    return AutoMALA(
                explorer.base_n_refresh, explorer.exponent_n_refresh, explorer.default_autodiff_backend, 
                updated_step_size,
                explorer.preconditioner, 
                estimated_target_std_deviations)
end

<<<<<<< HEAD
function step!(explorer::AutoMALA, replica, shared, state::AbstractVector)
    log_potential = find_log_potential(replica, shared.tempering, shared)
    _extract_commons_and_run_auto_mala!(explorer, replica, shared, log_potential, state)
end

function step!(explorer::AutoMALA, replica, shared, vi::DynamicPPL.TypedVarInfo)
    log_potential = find_log_potential(replica, shared.tempering, shared)
    state = DynamicPPL.getall(vi)
    _extract_commons_and_run_auto_mala!(explorer, replica, shared, log_potential, state)
    DynamicPPL.setall!(replica.state, state)
end

=======
>>>>>>> 3d43e0fa
#=
Extract info common to all types of target and perform a step!()
=#
function _extract_commons_and_run!(explorer::AutoMALA, replica, shared, log_potential, state::AbstractVector) 
    
    log_potential_autodiff = ADgradient(explorer.default_autodiff_backend, log_potential, replica.recorders.buffers)      
    is_first_scan_of_round = shared.iterators.scan == 1

    auto_mala!(
        replica.rng,
        explorer, 
        log_potential_autodiff,
        state, 
        replica.recorders, 
        replica.chain,
        # In the transient phase, the rejection rate for the 
        # reversibility check can be high, so skip accept-rejct 
        # for the initial scan of each round.
        # We only do this on the first scan of each round.
        # Since the number of iterations per round increases, 
        # the fraction of time we do this decreases to zero.
        !is_first_scan_of_round
    )
end

function auto_mala!(
        rng::AbstractRNG,
        explorer::AutoMALA, 
        target_log_potential, 
        state::Vector, 
        recorders, 
        chain,
        use_mh_accept_reject)

    dim = length(state)

    momentum = get_buffer(recorders.buffers, :am_momentum_buffer, dim)
    diag_precond = get_buffer(recorders.buffers, :am_ones_buffer, dim)
    build_preconditioner!(diag_precond, explorer.preconditioner, rng, explorer.estimated_target_std_deviations)
    start_state = get_buffer(recorders.buffers, :am_state_buffer, dim)

    n_refresh = explorer.base_n_refresh * ceil(Int, dim^explorer.exponent_n_refresh)
    for i in 1:n_refresh
        start_state .= state 
        randn!(rng, momentum)
        init_joint_log = log_joint(target_log_potential, state, momentum)
        @assert isfinite(init_joint_log) "AutoMALA can only be called on a configuration of positive density."

        # Randomly pick a "reasonable" range of MH accept probabilities (in log-scale)
        # We do this to preserve the same irreducibility structure on the augmented space (x, v) 
        # as standard MALA.
        a = rand(rng)
        b = rand(rng)
        lower_bound = log(min(a, b))
        upper_bound = log(max(a, b))
        
        proposed_exponent = 
            auto_step_size(
                target_log_potential, 
                diag_precond, 
                state, momentum, 
                recorders, chain,
                explorer.step_size, lower_bound, upper_bound)
        proposed_step_size = explorer.step_size * 2.0^proposed_exponent

        # move to proposed point
        leap_frog!(
            target_log_potential, 
            diag_precond, 
            state, momentum, proposed_step_size
        )

        if use_mh_accept_reject 
            # flip
            momentum .*= -1.0 
            reversed_exponent = 
                auto_step_size(
                    target_log_potential, 
                    diag_precond, 
                    state, momentum, 
                    recorders, chain,
                    explorer.step_size, lower_bound, upper_bound)
            probability = 
                if reversed_exponent == proposed_exponent 
                    final_joint_log = log_joint(target_log_potential, state, momentum)
                    min(1.0, exp(final_joint_log - init_joint_log)) 
                else
                    0.0 
                end
            @record_if_requested!(recorders, :explorer_acceptance_pr, (chain, probability))
            if rand(rng) < probability 
                # accept: nothing to do, we work in-place
            else
                # reject: go back to start state
                state .= start_state 
                # no need to reset momentum as it will get resampled at beginning of the loop
            end
        end
    end
end

function auto_step_size(
        target_log_potential, 
        diag_precond, 
        state, momentum, 
        recorders, chain, 
        step_size, lower_bound, upper_bound)

    @assert step_size > 0
    @assert lower_bound < upper_bound
    
    log_joint_difference = 
        log_joint_difference_function(
            target_log_potential, 
            diag_precond, 
            state, momentum, 
            recorders)
    initial_difference = log_joint_difference(step_size) 

    n_steps, exponent = 
        if !isfinite(initial_difference) || initial_difference < lower_bound 
            shrink_step_size(log_joint_difference, step_size, lower_bound) 
        elseif initial_difference > upper_bound 
            grow_step_size(log_joint_difference, step_size, upper_bound)
        else
            0, 0
        end
    
    @record_if_requested!(recorders, :explorer_n_steps, (chain, 1+n_steps)) 
    @record_if_requested!(recorders, :am_factors, (chain, 2.0^exponent)) 
    return exponent
end

function grow_step_size(log_joint_difference, step_size, upper_bound) 
    n = 1
    while true
        step_size *= 2.0 
        diff = log_joint_difference(step_size)
        if !isfinite(diff) || diff < upper_bound
            return n, n - 1 # one less step, to avoid a potential cliff-like drop in acceptance
        end
        n += 1
    end
end

function shrink_step_size(log_joint_difference, step_size, lower_bound)
    n = 1
    while true
        step_size /= 2.0 
        diff = log_joint_difference(step_size) 
        #= 
        Note that shrink is a bit different than grow. 
        We do not assume here that the diff is necessarily 
        finite when we start this loop: indeed, when the step 
        size is too big, we may have to shrink several times 
        until we get to a scale giving a finite evaluation. 
        =#
        if step_size == 0.0 
            error("Could not find a positive step size with diff > $lower_bound")
        end
        if diff > lower_bound 
            return n, -n
        end
        n += 1
    end
end

function log_joint_difference_function(
            target_log_potential, 
            diag_precond, 
            state, momentum, 
            recorders)

    dim = length(state)

    state_before = get_buffer(recorders.buffers, :am_ljdf_state_before_buffer, dim)
    state_before .= state 

    momentum_before = get_buffer(recorders.buffers, :am_ljdf_momentum_before_buffer, dim)
    momentum_before .= momentum

    h_before = log_joint(target_log_potential, state, momentum)
    function result(step_size)
        leap_frog!(
            target_log_potential, diag_precond, 
            state, momentum, step_size)
        h_after = log_joint(target_log_potential, state, momentum)
        state .= state_before 
        momentum .= momentum_before
        return h_after - h_before
    end
    return result
end

am_factors() = GroupBy(Int, Mean())

function explorer_recorder_builders(explorer::AutoMALA)
    result = [
        explorer_acceptance_pr, 
        explorer_n_steps,
        am_factors,
        buffers
    ]
    add_precond_recorder_if_needed!(result, explorer)
    return result
end<|MERGE_RESOLUTION|>--- conflicted
+++ resolved
@@ -73,21 +73,6 @@
                 estimated_target_std_deviations)
 end
 
-<<<<<<< HEAD
-function step!(explorer::AutoMALA, replica, shared, state::AbstractVector)
-    log_potential = find_log_potential(replica, shared.tempering, shared)
-    _extract_commons_and_run_auto_mala!(explorer, replica, shared, log_potential, state)
-end
-
-function step!(explorer::AutoMALA, replica, shared, vi::DynamicPPL.TypedVarInfo)
-    log_potential = find_log_potential(replica, shared.tempering, shared)
-    state = DynamicPPL.getall(vi)
-    _extract_commons_and_run_auto_mala!(explorer, replica, shared, log_potential, state)
-    DynamicPPL.setall!(replica.state, state)
-end
-
-=======
->>>>>>> 3d43e0fa
 #=
 Extract info common to all types of target and perform a step!()
 =#
